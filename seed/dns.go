--- conflicted
+++ resolved
@@ -18,14 +18,9 @@
 	"syscall"
 
 	log "github.com/Sirupsen/logrus"
-	"github.com/btcsuite/btcd/btcec"
-	"github.com/btcsuite/btcutil/bech32"
 	"github.com/miekg/dns"
-<<<<<<< HEAD
 	"github.com/wakiyamap/monad/btcec"
 	"github.com/wakiyamap/monautil/bech32"
-=======
->>>>>>> a57298e2
 )
 
 type DnsServer struct {
@@ -156,7 +151,6 @@
 // client figure it out.
 func (ds *DnsServer) handleSRVQuery(request *dns.Msg, response *dns.Msg,
 	subDomain string) {
-
 
 	var (
 		chainView *ChainView
