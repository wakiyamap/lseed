--- conflicted
+++ resolved
@@ -19,8 +19,8 @@
 
 	log "github.com/Sirupsen/logrus"
 	"github.com/miekg/dns"
-	"github.com/wakiyamap/monad/btcec"
-	"github.com/wakiyamap/monautil/bech32"
+	"github.com/monasuite/monad/btcec"
+	"github.com/monasuite/monautil/bech32"
 )
 
 type DnsServer struct {
@@ -161,11 +161,8 @@
 func (ds *DnsServer) handleSRVQuery(request *dns.Msg, response *dns.Msg,
 	subDomain string) {
 
-<<<<<<< HEAD
-=======
 	//log.Debugf("taget subdomain: ", subDomain)
 
->>>>>>> 17dc249d
 	var (
 		chainView *ChainView
 		prefix    string
