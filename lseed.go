package main

import (
	"context"
	"flag"
	"fmt"
	"io/ioutil"
	"net"
	"os"
	"path/filepath"
	"strings"
	"time"

	"google.golang.org/grpc"
	"google.golang.org/grpc/credentials"

	macaroon "gopkg.in/macaroon.v2"

	log "github.com/Sirupsen/logrus"
<<<<<<< HEAD
	"github.com/wakiyamap/lnd/lnrpc"
	"github.com/wakiyamap/lnd/macaroons"
	"github.com/wakiyamap/monautil"
	"github.com/wakiyamap/lseed/seed"
=======
	"github.com/btcsuite/btcutil"
	"github.com/lightningnetwork/lnd/lnrpc"
	"github.com/lightningnetwork/lnd/macaroons"
	"github.com/roasbeef/lseed/seed"
>>>>>>> a57298e2
)

var (
	listenAddr = flag.String("listen", "0.0.0.0:53", "Listen address for incoming requests.")

	bitcoinNodeHost  = flag.String("btc-lnd-node", "", "The host:port of the backing btc lnd node")
	monacoinNodeHost = flag.String("mona-lnd-node", "", "The host:port of the backing mona lnd node")
	testNodeHost     = flag.String("test-lnd-node", "", "The host:port of the backing btc testlnd node")

	bitcoinTLSPath  = flag.String("btc-tls-path", "", "The path to the TLS cert for the btc lnd node")
	monacoinTLSPath = flag.String("mona-tls-path", "", "The path to the TLS cert for the mona lnd node")
	testTLSPath     = flag.String("test-tls-path", "", "The path to the TLS cert for the test lnd node")

	bitcoinMacPath  = flag.String("btc-mac-path", "", "The path to the macaroon for the btc lnd node")
	monacoinMacPath = flag.String("mona-mac-path", "", "The path to the macaroon for the mona lnd node")
	testMacPath     = flag.String("test-mac-path", "", "The path to the macaroon for the test lnd node")

	rootDomain = flag.String("root-domain", "nodes.lightning.directory", "Root DNS seed domain.")

	authoritativeIP = flag.String("root-ip", "127.0.0.1", "The IP address of the authoritative name server. This is used to create a dummy record which allows clients to access the seed directly over TCP")

	pollInterval = flag.Int("poll-interval", 600, "Time between polls to lightningd for updates")

	debug = flag.Bool("debug", false, "Be very verbose")

	numResults = flag.Int("results", 25, "How many results shall we return to a query?")
)

var (
<<<<<<< HEAD
	lndHomeDir = monautil.AppDataDir("lnd", false)
=======
	lndHomeDir = btcutil.AppDataDir("lnd", false)

	maxMsgRecvSize = grpc.MaxCallRecvMsgSize(1 * 1024 * 1024 * 50)
>>>>>>> a57298e2
)

// cleanAndExpandPath expands environment variables and leading ~ in the passed
// path, cleans the result, and returns it.
// This function is taken from https://github.com/btcsuite/btcd
func cleanAndExpandPath(path string) string {
	// Expand initial ~ to OS specific home directory.
	if strings.HasPrefix(path, "~") {
		homeDir := filepath.Dir(lndHomeDir)
		path = strings.Replace(path, "~", homeDir, 1)
	}

	// NOTE: The os.ExpandEnv doesn't work with Windows-style %VARIABLE%,
	// but the variables can still be expanded via POSIX-style $VARIABLE.
	return filepath.Clean(os.ExpandEnv(path))
}

// initLightningClient attempts to initialize, and connect out to the backing
// lnd node as specified by the lndNode ccommand line flag.
func initLightningClient(nodeHost, tlsCertPath, macPath string) (lnrpc.LightningClient, error) {
	// First attempt to establish a connection to lnd's RPC sever.
	tlsCertPath = cleanAndExpandPath(tlsCertPath)
	creds, err := credentials.NewClientTLSFromFile(tlsCertPath, "")
	if err != nil {
		return nil, fmt.Errorf("unable to read cert file: %v", err)
	}
	opts := []grpc.DialOption{grpc.WithTransportCredentials(creds)}
	// Load the specified macaroon file.
	macPath = cleanAndExpandPath(macPath)
	macBytes, err := ioutil.ReadFile(macPath)
	if err != nil {
		return nil, err
	}
	mac := &macaroon.Macaroon{}
	if err = mac.UnmarshalBinary(macBytes); err != nil {
		return nil, err
	}
	// Now we append the macaroon credentials to the dial options.
	opts = append(
		opts,
		grpc.WithPerRPCCredentials(macaroons.NewMacaroonCredential(mac)),
	)
<<<<<<< HEAD
=======
	opts = append(opts, grpc.WithDefaultCallOptions(maxMsgRecvSize))

>>>>>>> a57298e2
	conn, err := grpc.Dial(nodeHost, opts...)
	if err != nil {
		return nil, fmt.Errorf("unable to dial to lnd's gRPC server: ",
			err)
	}
	// If we're able to connect out to the lnd node, then we can start up
	// our RPC connection properly.
	lnd := lnrpc.NewLightningClient(conn)

	// Before we proceed, make sure that we can query the target node.
	_, err = lnd.GetInfo(
		context.Background(), &lnrpc.GetInfoRequest{},
	)
	if err != nil {
		return nil, err
	}

	return lnd, nil
}

// poller regularly polls the backing lnd node and updates the local network
// view.
func poller(lnd lnrpc.LightningClient, nview *seed.NetworkView) {
	scrapeGraph := func() {
		graphReq := &lnrpc.ChannelGraphRequest{}
		graph, err := lnd.DescribeGraph(
			context.Background(), graphReq,
		)
		if err != nil {
			log.Debugf("Unable to query for graph: %v", err)
			return
		}

		log.Debugf("Got %d nodes from lnd", len(graph.Nodes))
		for _, node := range graph.Nodes {
			if len(node.Addresses) == 0 {
				continue
			}

			if _, err := nview.AddNode(node); err != nil {
				log.Debugf("Unable to add node: %v", err)
			}
		}
	}

	scrapeGraph()

	ticker := time.NewTicker(time.Second * time.Duration(*pollInterval))
	for range ticker.C {
		scrapeGraph()
	}
}

// Parse flags and configure subsystems according to flags
func configure() {
	flag.Parse()
	if *debug {
		log.SetLevel(log.DebugLevel)
	} else {
		log.SetLevel(log.InfoLevel)
	}
}

// Main entry point for the lightning-seed
func main() {
	log.SetOutput(os.Stdout)

	configure()

	netViewMap := make(map[string]*seed.ChainView)

	if *bitcoinNodeHost != "" && *bitcoinTLSPath != "" && *bitcoinMacPath != "" {
		log.Infof("Creating BTC chain view")

		lndNode, err := initLightningClient(
			*bitcoinNodeHost, *bitcoinTLSPath, *bitcoinMacPath,
		)
		if err != nil {
			panic(fmt.Sprintf("unable to connect to btc lnd: %v", err))
		}

		nView := seed.NewNetworkView("bitcoin")
		go poller(lndNode, nView)

		log.Infof("BTC chain view active")

		netViewMap[""] = &seed.ChainView{
			NetView: nView,
			Node:    lndNode,
		}

	}

	if *monacoinNodeHost != "" && *monacoinTLSPath != "" && *monacoinMacPath != "" {
		log.Infof("Creating MONA chain view")

		lndNode, err := initLightningClient(
			*monacoinNodeHost, *monacoinTLSPath, *monacoinMacPath,
		)
		if err != nil {
			panic(fmt.Sprintf("unable to connect to mona lnd: %v", err))
		}

		nView := seed.NewNetworkView("monacoin")
		go poller(lndNode, nView)

		netViewMap[""] = &seed.ChainView{
			NetView: nView,
			Node:    lndNode,
		}

	}
	if *testNodeHost != "" && *testTLSPath != "" && *testMacPath != "" {
		log.Infof("Creating BTC testnet chain view")

		lndNode, err := initLightningClient(
			*testNodeHost, *testTLSPath, *testMacPath,
		)
		if err != nil {
			panic(fmt.Sprintf("unable to connect to test lnd: %v", err))
		}

		nView := seed.NewNetworkView("testnet")
		go poller(lndNode, nView)

		log.Infof("TBCT chain view active")

		netViewMap["test."] = &seed.ChainView{
			NetView: nView,
			Node:    lndNode,
		}
	}

	if len(netViewMap) == 0 {
		panic(fmt.Sprintf("must specify at least one node type"))
	}

	rootIP := net.ParseIP(*authoritativeIP)
	dnsServer := seed.NewDnsServer(
		netViewMap, *listenAddr, *rootDomain, rootIP,
	)

	dnsServer.Serve()
}<|MERGE_RESOLUTION|>--- conflicted
+++ resolved
@@ -17,17 +17,10 @@
 	macaroon "gopkg.in/macaroon.v2"
 
 	log "github.com/Sirupsen/logrus"
-<<<<<<< HEAD
 	"github.com/wakiyamap/lnd/lnrpc"
 	"github.com/wakiyamap/lnd/macaroons"
+	"github.com/wakiyamap/lseed/seed"
 	"github.com/wakiyamap/monautil"
-	"github.com/wakiyamap/lseed/seed"
-=======
-	"github.com/btcsuite/btcutil"
-	"github.com/lightningnetwork/lnd/lnrpc"
-	"github.com/lightningnetwork/lnd/macaroons"
-	"github.com/roasbeef/lseed/seed"
->>>>>>> a57298e2
 )
 
 var (
@@ -57,13 +50,9 @@
 )
 
 var (
-<<<<<<< HEAD
 	lndHomeDir = monautil.AppDataDir("lnd", false)
-=======
-	lndHomeDir = btcutil.AppDataDir("lnd", false)
 
 	maxMsgRecvSize = grpc.MaxCallRecvMsgSize(1 * 1024 * 1024 * 50)
->>>>>>> a57298e2
 )
 
 // cleanAndExpandPath expands environment variables and leading ~ in the passed
@@ -106,11 +95,8 @@
 		opts,
 		grpc.WithPerRPCCredentials(macaroons.NewMacaroonCredential(mac)),
 	)
-<<<<<<< HEAD
-=======
 	opts = append(opts, grpc.WithDefaultCallOptions(maxMsgRecvSize))
 
->>>>>>> a57298e2
 	conn, err := grpc.Dial(nodeHost, opts...)
 	if err != nil {
 		return nil, fmt.Errorf("unable to dial to lnd's gRPC server: ",
